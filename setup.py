"""
This is the setup module for the gophish-tools project.

Based on:

- https://packaging.python.org/distributing/
- https://github.com/pypa/sampleproject/blob/master/setup.py
- https://blog.ionelmc.ro/2014/05/25/python-packaging/#the-structure
"""

# Standard Python Libraries
import codecs
from glob import glob
from os.path import abspath, basename, dirname, join, splitext

# Third-Party Libraries
from setuptools import find_packages, setup


def readme():
    """Read in and return the contents of the project's README.md file."""
    with open("README.md", encoding="utf-8") as f:
        return f.read()


# Below two methods were pulled from:
# https://packaging.python.org/guides/single-sourcing-package-version/
def read(rel_path):
    """Open a file for reading from a given relative path."""
    here = abspath(dirname(__file__))
    with codecs.open(join(here, rel_path), "r") as fp:
        return fp.read()


def get_version(version_file):
    """Extract a version number from the given file path."""
    for line in read(version_file).splitlines():
        if line.startswith("__version__"):
            delim = '"' if '"' in line else "'"
            return line.split(delim)[1]
    raise RuntimeError("Unable to find version string.")


setup(
    name="gophish-tools",
    # Versions should comply with PEP440
<<<<<<< HEAD
    version=package_vars("src/_version.py")["__version__"],
    description="Helpful tools for interacting with GoPhish",
=======
    version=get_version("src/example/_version.py"),
    description="Example python library",
>>>>>>> f1d4ae1c
    long_description=readme(),
    long_description_content_type="text/markdown",
    # NCATS "homepage"
    url="https://www.us-cert.gov/resources/ncats",
    # The project's main homepage
    download_url="https://github.com/cisagov/gophish-tools",
    # Author details
    author="Cyber and Infrastructure Security Agency",
    author_email="ncats@hq.dhs.gov",
    license="License :: CC0 1.0 Universal (CC0 1.0) Public Domain Dedication",
    # See https://pypi.python.org/pypi?%3Aaction=list_classifiers
    classifiers=[
        # How mature is this project? Common values are
        #   3 - Alpha
        #   4 - Beta
        #   5 - Production/Stable
        "Development Status :: 3 - Alpha",
        # Indicate who your project is intended for
        "Intended Audience :: Developers",
        # Pick your license as you wish (should match "license" above)
        "License :: CC0 1.0 Universal (CC0 1.0) Public Domain Dedication",
        # Specify the Python versions you support here. In particular, ensure
        # that you indicate whether you support Python 2, Python 3 or both.
        "Programming Language :: Python :: 3",
        "Programming Language :: Python :: 3.6",
        "Programming Language :: Python :: 3.7",
        "Programming Language :: Python :: 3.8",
        "Programming Language :: Python :: 3.9",
    ],
    python_requires=">=3.6",
    # What does your project relate to?
    keywords="gophish automation",
    packages=find_packages(where="src"),
    package_dir={"": "src"},
    # package_data={"": extra_files},
    py_modules=[splitext(basename(path))[0] for path in glob("src/*.py")],
    include_package_data=True,
<<<<<<< HEAD
    install_requires=[
        "docopt >= 0.6.2",
        "gophish >= 0.2.5",
        "httpagentparser",
        "prompt-toolkit == 2.0.9",
        "pytz >= 2019.1",
        "schema",
        "setuptools >= 24.2.0",
    ],
=======
    install_requires=["docopt", "schema", "setuptools >= 24.2.0"],
>>>>>>> f1d4ae1c
    extras_require={
        "test": [
            "coverage",
            # coveralls 1.11.0 added a service number for calls from
            # GitHub Actions. This caused a regression which resulted in a 422
            # response from the coveralls API with the message:
            # Unprocessable Entity for url: https://coveralls.io/api/v1/jobs
            # 1.11.1 fixed this issue, but to ensure expected behavior we'll pin
            # to never grab the regression version.
            "coveralls != 1.11.0",
            "pre-commit",
            "pytest-cov",
            "mock",
            "pytest",
            "pytest-mock",
        ]
    },
    # Conveniently allows one to run the CLI tools
    entry_points={
        "console_scripts": [
            "gophish-cleaner = tools.gophish_cleaner:main",
            "gophish-complete = tools.gophish_complete:main",
            "gophish-export = tools.gophish_export:main",
            "gophish-import = tools.gophish_import:main",
            "gophish-test = tools.gophish_test:main",
            "pca-assessment-reschedule = assessment.reschedule:main",
            "pca-wizard = assessment.builder:main",
            "pca-wizard-templates = templates.generate_template:main",
        ]
    },
)<|MERGE_RESOLUTION|>--- conflicted
+++ resolved
@@ -44,13 +44,8 @@
 setup(
     name="gophish-tools",
     # Versions should comply with PEP440
-<<<<<<< HEAD
-    version=package_vars("src/_version.py")["__version__"],
+    version=get_version("src/_version.py"),
     description="Helpful tools for interacting with GoPhish",
-=======
-    version=get_version("src/example/_version.py"),
-    description="Example python library",
->>>>>>> f1d4ae1c
     long_description=readme(),
     long_description_content_type="text/markdown",
     # NCATS "homepage"
@@ -88,7 +83,6 @@
     # package_data={"": extra_files},
     py_modules=[splitext(basename(path))[0] for path in glob("src/*.py")],
     include_package_data=True,
-<<<<<<< HEAD
     install_requires=[
         "docopt >= 0.6.2",
         "gophish >= 0.2.5",
@@ -98,9 +92,6 @@
         "schema",
         "setuptools >= 24.2.0",
     ],
-=======
-    install_requires=["docopt", "schema", "setuptools >= 24.2.0"],
->>>>>>> f1d4ae1c
     extras_require={
         "test": [
             "coverage",
