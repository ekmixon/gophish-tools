--- conflicted
+++ resolved
@@ -20,18 +20,11 @@
   in GoPhish.
 - `gophish-complete` - Completes a campaign in GoPhish and/or outputs a
   GoPhish campaign summary.
-<<<<<<< HEAD
 - `gophish-export` - Exports all the data from an assessment within GoPhish
-  into a single JSON file.
+  into a single JSON file. In addition, user report JSONs for each campaign in
+  an assessment will also be generated.
 - `gophish-import` - Imports an assessment JSON file into GoPhish.
 - `gophish-test` - Sends a duplicate assessment from GoPhish to custom
-=======
-* `gophish-export` - Exports all the data from an assessment within GoPhish
-  into a single JSON file. In addition, user report JSONs for each campaign in
-  an assessment will also be generated.
-* `gophish-import` - Imports an assessment JSON file into GoPhish.
-* `gophish-test` - Sends a duplicate assessment from GoPhish to custom
->>>>>>> b668b1c8
   targets as a test.
 - `pca-wizard` - Creates an assessment JSON file via an interactive "wizard".
 - `pca-wizard-templates` - Generates templates for files needed when creating
