---
name: build

on:
  push:
  pull_request:
  repository_dispatch:
    types: [apb]

env:
<<<<<<< HEAD
  IMAGE_NAME: cisagov/gophish-tools
=======
  CURL_CACHE_DIR: ~/.cache/curl
>>>>>>> 30b17569
  PIP_CACHE_DIR: ~/.cache/pip
  PRE_COMMIT_CACHE_DIR: ~/.cache/pre-commit
  RUN_TMATE: ${{ secrets.RUN_TMATE }}

jobs:
  lint:
    runs-on: ubuntu-latest
    steps:
      - uses: cisagov/setup-env-github-action@develop
      - uses: actions/checkout@v2
      - id: setup-python
        uses: actions/setup-python@v2
        with:
          python-version: 3.9
      # GO_VERSION and GOCACHE are used by the cache task, so the Go
      # installation must happen before that.
      - uses: actions/setup-go@v2
        with:
          go-version: '1.16'
      - name: Store installed Go version
        run: |
          echo "GO_VERSION="\
          "$(go version | sed 's/^go version go\([0-9.]\+\) .*/\1/')" \
          >> $GITHUB_ENV
      - name: Lookup Go cache directory
        id: go-cache
        run: |
          echo "::set-output name=dir::$(go env GOCACHE)"
      - uses: actions/cache@v2
        env:
          BASE_CACHE_KEY: "${{ github.job }}-${{ runner.os }}-\
            py${{ steps.setup-python.outputs.python-version }}-\
            go${{ env.GO_VERSION }}-\
            packer${{ env.PACKER_VERSION }}-\
            tf${{ env.TERRAFORM_VERSION }}-"
        with:
          # Note that the .terraform directory IS NOT included in the
          # cache because if we were caching, then we would need to use
          # the `-upgrade=true` option. This option blindly pulls down the
          # latest modules and providers instead of checking to see if an
          # update is required. That behavior defeats the benefits of caching.
          # so there is no point in doing it for the .terraform directory.
          path: |
            ${{ env.PIP_CACHE_DIR }}
            ${{ env.PRE_COMMIT_CACHE_DIR }}
            ${{ env.CURL_CACHE_DIR }}
            ${{ steps.go-cache.outputs.dir }}
          # We do not use '**/setup.py' in the cache key so only the 'setup.py'
          # file in the root of the repository is used. This is in case a Python
          # package were to have a 'setup.py' as part of its internal codebase.
          key: "${{ env.BASE_CACHE_KEY }}\
            ${{ hashFiles('**/requirements-test.txt') }}-\
            ${{ hashFiles('**/requirements.txt') }}-\
            ${{ hashFiles('**/.pre-commit-config.yaml') }}-\
            ${{ hashFiles('setup.py') }}"
          restore-keys: |
            ${{ env.BASE_CACHE_KEY }}
      - name: Setup curl cache
        run: mkdir -p ${{ env.CURL_CACHE_DIR }}
      - name: Install Packer
        run: |
          PACKER_ZIP="packer_${PACKER_VERSION}_linux_amd64.zip"
          curl --output ${{ env.CURL_CACHE_DIR }}/"${PACKER_ZIP}" \
            --time-cond ${{ env.CURL_CACHE_DIR }}/"${PACKER_ZIP}" \
            --location \
            "https://releases.hashicorp.com/packer/${PACKER_VERSION}/${PACKER_ZIP}"
          sudo unzip -d /opt/packer \
            ${{ env.CURL_CACHE_DIR }}/"${PACKER_ZIP}"
          sudo mv /usr/local/bin/packer /usr/local/bin/packer-default
          sudo ln -s /opt/packer/packer /usr/local/bin/packer
      - name: Install Terraform
        run: |
          TERRAFORM_ZIP="terraform_${TERRAFORM_VERSION}_linux_amd64.zip"
          curl --output ${{ env.CURL_CACHE_DIR }}/"${TERRAFORM_ZIP}" \
            --time-cond ${{ env.CURL_CACHE_DIR }}/"${TERRAFORM_ZIP}" \
            --location \
            "https://releases.hashicorp.com/terraform/${TERRAFORM_VERSION}/${TERRAFORM_ZIP}"
          sudo unzip -d /opt/terraform \
            ${{ env.CURL_CACHE_DIR }}/"${TERRAFORM_ZIP}"
          sudo mv /usr/local/bin/terraform /usr/local/bin/terraform-default
          sudo ln -s /opt/terraform/terraform /usr/local/bin/terraform
      - name: Install shfmt
        run: go install mvdan.cc/sh/v3/cmd/shfmt@${SHFMT_VERSION}
      - name: Install Terraform-docs
        run: |
          go install \
            github.com/terraform-docs/terraform-docs@${TERRAFORM_DOCS_VERSION}
      - name: Find and initialize Terraform directories
        run: |
          for path in $(find . -not \( -type d -name ".terraform" -prune \) \
            -type f -iname "*.tf" -exec dirname "{}" \; | sort -u); do \
            echo "Initializing '$path'..."; \
            terraform init -input=false -backend=false "$path"; \
            done
      - name: Install dependencies
        run: |
          python -m pip install --upgrade pip
          pip install --upgrade --requirement requirements-test.txt
      - name: Set up pre-commit hook environments
        run: pre-commit install-hooks
      - name: Run pre-commit on all files
        run: pre-commit run --all-files
      - name: Setup tmate debug session
        uses: mxschmitt/action-tmate@v3
        if: env.RUN_TMATE
  test:
    runs-on: ubuntu-latest
    strategy:
      matrix:
        python-version: [3.6, 3.7, 3.8, 3.9]
    steps:
      - uses: actions/checkout@v2
      - id: setup-python
        uses: actions/setup-python@v2
        with:
          python-version: ${{ matrix.python-version }}
      - uses: actions/cache@v2
        env:
          BASE_CACHE_KEY: "${{ github.job }}-${{ runner.os }}-\
            py${{ steps.setup-python.outputs.python-version }}-"
        with:
          path: ${{ env.PIP_CACHE_DIR }}
          # We do not use '**/setup.py' in the cache key so only the 'setup.py'
          # file in the root of the repository is used. This is in case a Python
          # package were to have a 'setup.py' as part of its internal codebase.
          key: "${{ env.BASE_CACHE_KEY }}\
            ${{ hashFiles('**/requirements-test.txt') }}-\
            ${{ hashFiles('**/requirements.txt') }}-\
            ${{ hashFiles('setup.py') }}"
          restore-keys: |
            ${{ env.BASE_CACHE_KEY }}
      - name: Install dependencies
        run: |
          python -m pip install --upgrade pip
          pip install --upgrade --requirement requirements-test.txt
      - name: Run tests
        env:
          RELEASE_TAG: ${{ github.event.release.tag_name }}
        run: pytest
      - name: Upload coverage report
        run: coveralls
        env:
          COVERALLS_FLAG_NAME: "py${{ matrix.python-version }}"
          COVERALLS_PARALLEL: true
          COVERALLS_SERVICE_NAME: github
          GITHUB_TOKEN: ${{ secrets.GITHUB_TOKEN }}
        if: success()
      - name: Setup tmate debug session
        uses: mxschmitt/action-tmate@v3
        if: env.RUN_TMATE
  coveralls-finish:
    runs-on: ubuntu-latest
    needs: test
    steps:
      - uses: actions/checkout@v2
      - id: setup-python
        uses: actions/setup-python@v2
        with:
          python-version: 3.9
      - uses: actions/cache@v2
        env:
          BASE_CACHE_KEY: "${{ github.job }}-${{ runner.os }}-\
            py${{ steps.setup-python.outputs.python-version }}-"
        with:
          path: ${{ env.PIP_CACHE_DIR }}
          # We do not use '**/setup.py' in the cache key so only the 'setup.py'
          # file in the root of the repository is used. This is in case a Python
          # package were to have a 'setup.py' as part of its internal codebase.
          key: "${{ env.BASE_CACHE_KEY }}\
            ${{ hashFiles('**/requirements-test.txt') }}-\
            ${{ hashFiles('**/requirements.txt') }}-\
            ${{ hashFiles('setup.py') }}"
          restore-keys: |
            ${{ env.BASE_CACHE_KEY }}
      - name: Install dependencies
        run: |
          python -m pip install --upgrade pip
          pip install --upgrade --requirement requirements-test.txt
      - name: Finished coveralls reports
        run: coveralls --finish
        env:
          GITHUB_TOKEN: ${{ secrets.GITHUB_TOKEN }}
      - name: Setup tmate debug session
        uses: mxschmitt/action-tmate@v3
        if: env.RUN_TMATE
  build:
    runs-on: ubuntu-latest
    needs: [lint, test]
    strategy:
      matrix:
        python-version: [3.6, 3.7, 3.8, 3.9]
    steps:
      - uses: actions/checkout@v2
      - id: setup-python
        uses: actions/setup-python@v2
        with:
          python-version: ${{ matrix.python-version }}
      - uses: actions/cache@v2
        env:
          BASE_CACHE_KEY: "${{ github.job }}-${{ runner.os }}-\
            py${{ steps.setup-python.outputs.python-version }}-"
        with:
          path: ${{ env.PIP_CACHE_DIR }}
          # We do not use '**/setup.py' in the cache key so only the 'setup.py'
          # file in the root of the repository is used. This is in case a Python
          # package were to have a 'setup.py' as part of its internal codebase.
          key: "${{ env.BASE_CACHE_KEY }}\
            ${{ hashFiles('**/requirements.txt') }}-\
            ${{ hashFiles('setup.py') }}"
          restore-keys: |
            ${{ env.BASE_CACHE_KEY }}
      - name: Install dependencies
        run: |
          python -m pip install --upgrade pip wheel
          pip install --upgrade --requirement requirements.txt
      - name: Build python artifacts
        run: python3 setup.py sdist bdist_wheel
      - name: Determine project version
        id: get_ver
        run: |
          echo "##[set-output name=version;]$(./bump_version.sh project show)"
      - name: Build docker image
        run: |
          version=$(./bump_version.sh project show)
          docker build \
            --tag "$IMAGE_NAME" \
            --build-arg GIT_COMMIT=$(git log -1 --format=%H) \
            --build-arg GIT_REMOTE=$(git remote get-url origin) \
            --build-arg VERSION=${{ steps.get_ver.outputs.version }} \
            .
      - name: Save docker image artifact
        run: |
          version=$(./bump_version.sh project show)
          docker save $IMAGE_NAME:latest | gzip > dist/image.tar.gz
      - name: Upload artifacts
        uses: actions/upload-artifact@v2
        with:
          name: dist-${{ matrix.python-version }}
          path: dist
      - name: Setup tmate debug session
        uses: mxschmitt/action-tmate@v3
        if: env.RUN_TMATE<|MERGE_RESOLUTION|>--- conflicted
+++ resolved
@@ -8,11 +8,8 @@
     types: [apb]
 
 env:
-<<<<<<< HEAD
+  CURL_CACHE_DIR: ~/.cache/curl
   IMAGE_NAME: cisagov/gophish-tools
-=======
-  CURL_CACHE_DIR: ~/.cache/curl
->>>>>>> 30b17569
   PIP_CACHE_DIR: ~/.cache/pip
   PRE_COMMIT_CACHE_DIR: ~/.cache/pre-commit
   RUN_TMATE: ${{ secrets.RUN_TMATE }}
