# Each line is a file pattern followed by one or more owners.

<<<<<<< HEAD
# These owners will be the default owners for everything in
# the repo. Unless a later match takes precedence,
# these owners will be requested for review when someone
# opens a pull request.
* @bjb28 @dav3r
=======
# These owners will be the default owners for everything in the
# repo. Unless a later match takes precedence, these owners will be
# requested for review when someone opens a pull request.
* @dav3r @felddy @hillaryj @jsf9k @mcdonnnj

# These folks own any files in the .github directory at the root of
# the repository and any of its subdirectories.
/.github/ @dav3r @felddy @hillaryj @jsf9k @mcdonnnj
>>>>>>> f1d4ae1c
<|MERGE_RESOLUTION|>--- conflicted
+++ resolved
@@ -1,18 +1,10 @@
 # Each line is a file pattern followed by one or more owners.
 
-<<<<<<< HEAD
-# These owners will be the default owners for everything in
-# the repo. Unless a later match takes precedence,
-# these owners will be requested for review when someone
-# opens a pull request.
-* @bjb28 @dav3r
-=======
 # These owners will be the default owners for everything in the
 # repo. Unless a later match takes precedence, these owners will be
 # requested for review when someone opens a pull request.
-* @dav3r @felddy @hillaryj @jsf9k @mcdonnnj
+* @bjb28 @dav3r @felddy @hillaryj @jsf9k @mcdonnnj
 
 # These folks own any files in the .github directory at the root of
 # the repository and any of its subdirectories.
-/.github/ @dav3r @felddy @hillaryj @jsf9k @mcdonnnj
->>>>>>> f1d4ae1c
+/.github/ @dav3r @felddy @hillaryj @jsf9k @mcdonnnj