#!/usr/bin/env bash

# bump_version.sh (assessment|project|templates|tools) (show|major|minor|patch|prerelease|build)

set -o nounset
set -o errexit
set -o pipefail

HELP_INFORMATION="bump_version.sh (assessment|project|templates|tools) (show|major|minor|patch|prerelease|build|finalize)"

<<<<<<< HEAD
if [ $# -ne 2 ]
then
  echo "$HELP_INFORMATION"
else
  case $1 in
    project)
      VERSION_FILE=src/_version.py
      old_version=$(sed -n "s/^__version__ = \"\(.*\)\"$/\1/p" "$VERSION_FILE")
      ;;
    assessment|templates|tools)
      VERSION_FILE=src/$1/_version.py
      old_version=$(sed -n "s/^__version__ = \"\(.*\)\"$/\1/p" "$VERSION_FILE")
      ;;
    *)
      echo "$HELP_INFORMATION"
      exit
      ;;
  esac
  case $2 in
    major|minor|patch|prerelease|build)
      new_version=$(python -c "import semver; print(semver.bump_$2('$old_version'))")
      echo Changing "$1" version from "$old_version" to "$new_version"
=======
HELP_INFORMATION="bump_version.sh (show|major|minor|patch|prerelease|build|finalize)"

old_version=$(sed -n "s/^__version__ = \"\(.*\)\"$/\1/p" $VERSION_FILE)

if [ $# -ne 1 ]; then
  echo "$HELP_INFORMATION"
else
  case $1 in
    major | minor | patch | prerelease | build)
      new_version=$(python -c "import semver; print(semver.bump_$1('$old_version'))")
      echo Changing version from "$old_version" to "$new_version"
>>>>>>> 30b17569
      # A temp file is used to provide compatability with macOS development
      # as a result of macOS using the BSD version of sed
      tmp_file=/tmp/version.$$
      sed "s/$old_version/$new_version/" "$VERSION_FILE" > $tmp_file
      mv "$tmp_file" "$VERSION_FILE"
      git add "$VERSION_FILE"
      git commit -m"Bump $1 version from $old_version to $new_version"
      git push
      ;;
    finalize)
      new_version=$(python -c "import semver; print(semver.finalize_version('$old_version'))")
      echo Changing "$1" version from "$old_version" to "$new_version"
      # A temp file is used to provide compatability with macOS development
      # as a result of macOS using the BSD version of sed
      tmp_file=/tmp/version.$$
      sed "s/$old_version/$new_version/" "$VERSION_FILE" > $tmp_file
      mv "$tmp_file" "$VERSION_FILE"
      git add "$VERSION_FILE"
      git commit -m"Bump $1 version from $old_version to $new_version"
      git push
      ;;
    show)
      echo "$old_version"
      ;;
    *)
      echo "$HELP_INFORMATION"
      ;;
  esac
fi<|MERGE_RESOLUTION|>--- conflicted
+++ resolved
@@ -8,9 +8,7 @@
 
 HELP_INFORMATION="bump_version.sh (assessment|project|templates|tools) (show|major|minor|patch|prerelease|build|finalize)"
 
-<<<<<<< HEAD
-if [ $# -ne 2 ]
-then
+if [ $# -ne 2 ]; then
   echo "$HELP_INFORMATION"
 else
   case $1 in
@@ -18,7 +16,7 @@
       VERSION_FILE=src/_version.py
       old_version=$(sed -n "s/^__version__ = \"\(.*\)\"$/\1/p" "$VERSION_FILE")
       ;;
-    assessment|templates|tools)
+    assessment | templates | tools)
       VERSION_FILE=src/$1/_version.py
       old_version=$(sed -n "s/^__version__ = \"\(.*\)\"$/\1/p" "$VERSION_FILE")
       ;;
@@ -28,22 +26,9 @@
       ;;
   esac
   case $2 in
-    major|minor|patch|prerelease|build)
+    major | minor | patch | prerelease | build)
       new_version=$(python -c "import semver; print(semver.bump_$2('$old_version'))")
       echo Changing "$1" version from "$old_version" to "$new_version"
-=======
-HELP_INFORMATION="bump_version.sh (show|major|minor|patch|prerelease|build|finalize)"
-
-old_version=$(sed -n "s/^__version__ = \"\(.*\)\"$/\1/p" $VERSION_FILE)
-
-if [ $# -ne 1 ]; then
-  echo "$HELP_INFORMATION"
-else
-  case $1 in
-    major | minor | patch | prerelease | build)
-      new_version=$(python -c "import semver; print(semver.bump_$1('$old_version'))")
-      echo Changing version from "$old_version" to "$new_version"
->>>>>>> 30b17569
       # A temp file is used to provide compatability with macOS development
       # as a result of macOS using the BSD version of sed
       tmp_file=/tmp/version.$$
